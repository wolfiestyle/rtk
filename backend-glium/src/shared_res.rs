use crate::vertex::RectVertex;
use font_kit::family_name::FamilyName;
use font_kit::properties::Properties;
use font_kit::source::SystemSource;
use glium::glutin::dpi::PhysicalSize;
use glium::glutin::event_loop::EventLoop;
use glium::glutin::window::WindowBuilder;
use glium::glutin::{Api, ContextBuilder, GlProfile, GlRequest, NotCurrent, Robustness};
use glium::texture::{ClientFormat, MipmapsOption, RawImage2d, SrgbTexture2d, Texture2d, TextureCreationError};
use glyph_brush::ab_glyph::FontVec;
use glyph_brush::{Extra, FontId, GlyphBrush, GlyphBrushBuilder};
use std::borrow::Cow;
use std::collections::{hash_map, HashMap};
use std::fmt;
use std::ops::Deref;
use widgets::backend::{Resources, TextureError};
use widgets::draw::TextureId;
use widgets::font::{FontLoadError, FontSource};
use widgets::image::{Image, ImageData, PixelFormat};

/// Shared OpenGL context and resources used for drawing.
pub struct SharedResources {
    /// Shared OpenGL context used for storage.
    pub(crate) display: glium::Display,
    /// Program used to draw triangles.
    pub(crate) program: glium::Program,
    /// Program used to draw text.
    pub(crate) text_prog: glium::Program,
    /// Default texture (1x1 white pixel).
    pub(crate) default_tex: SrgbTexture2d,
    /// Used to find system fonts.
    font_src: SystemSource,
    /// Maps user texture id's into OpenGL textures.
    pub(crate) texture_map: HashMap<TextureId, SrgbTexture2d>,
    /// Currently loaded fonts.
    loaded_fonts: HashMap<FontSource, FontId>,
<<<<<<< HEAD
    pub(crate) glyph_brush: GlyphBrush<RectVertex, Extra, FontVec>,
=======
    /// Text rendering engine.
    pub(crate) glyph_brush: GlyphBrush<TextVertex, Extra, FontVec>,
    /// Font texture cache.
>>>>>>> 69da8495
    pub(crate) font_tex: FontTex,
}

// pls implement Debug on your types..
impl fmt::Debug for SharedResources {
    fn fmt(&self, f: &mut fmt::Formatter) -> fmt::Result {
        f.debug_struct("SharedResources")
            .field("display", &format_args!("..."))
            .field("program", &self.program)
            .field("text_prog", &self.text_prog)
            .field("default_tex", &self.default_tex)
            .field("font_src", &format_args!("..."))
            .field("texture_map", &self.texture_map)
            .field("loaded_fonts", &self.loaded_fonts)
            .field("glyph_brush", &self.glyph_brush)
            .field("font_tex", &self.font_tex)
            .finish()
    }
}

impl SharedResources {
    pub(crate) fn new(event_loop: &EventLoop<()>) -> Self {
        // glium doesn't properly support headless yet, so we use a hidden window
        let win_builder = WindowBuilder::new().with_inner_size(PhysicalSize::new(1, 1)).with_visible(false);

        let display = glium::Display::new(win_builder, Self::ctx_params(), event_loop).unwrap();

        let vert_src = include_str!("standard.vert.glsl");
        let frag_src = include_str!("standard.frag.glsl");
        let program = glium::Program::from_source(&display, vert_src, frag_src, None).unwrap();

        let vert_src = include_str!("text.vert.glsl");
        let frag_src = include_str!("text.frag.glsl");
        let text_prog = glium::Program::from_source(&display, vert_src, frag_src, None).unwrap();

        let image = RawImage2d::from_raw_rgba(vec![255u8; 4], (1, 1));
        let default_tex = SrgbTexture2d::with_mipmaps(&display, image, MipmapsOption::NoMipmap)
            .unwrap()
            .into();

        let glyph_brush = GlyphBrushBuilder::using_fonts(vec![]).cache_redraws(false).build();

        let font_tex = FontTex::new(&display, glyph_brush.texture_dimensions()).unwrap();

        let mut this = Self {
            display,
            default_tex,
            font_tex,
            program,
            text_prog,
            font_src: SystemSource::new(),
            texture_map: Default::default(),
            loaded_fonts: Default::default(),
            glyph_brush: glyph_brush.into(),
        };

        let default_font = this.select_font(&[FamilyName::SansSerif], &Default::default()).unwrap();
        this.load_font(&default_font).unwrap();

        this
    }

    pub(crate) fn ctx_params() -> ContextBuilder<'static, NotCurrent> {
        let mut builder = ContextBuilder::new()
            .with_gl(GlRequest::Specific(Api::OpenGl, (3, 3)))
            .with_gl_profile(GlProfile::Core)
            .with_gl_robustness(Robustness::TryRobustNoResetNotification);
        builder.pf_reqs.hardware_accelerated = None;
        builder.pf_reqs.depth_bits = None;
        builder.pf_reqs.stencil_bits = None;
        builder
    }
}

impl Resources for SharedResources {
    fn load_texture(&mut self, id: TextureId, image: &Image) -> Result<(), TextureError> {
        let texture = to_glium_texture(image, &self.display).map_err(to_texture_error)?;
        self.texture_map.insert(id, texture);
        Ok(())
    }

    fn load_texture_once(&mut self, id: TextureId, image: &Image) -> Result<(), TextureError> {
        if let hash_map::Entry::Vacant(entry) = self.texture_map.entry(id) {
            let texture = to_glium_texture(image, &self.display).map_err(to_texture_error)?;
            entry.insert(texture);
        }
        Ok(())
    }

    fn delete_texture(&mut self, id: TextureId) {
        self.texture_map.remove(&id);
    }

    fn enumerate_fonts(&self) -> Vec<String> {
        self.font_src.all_families().unwrap()
    }

    fn select_font(&self, family_names: &[FamilyName], properties: &Properties) -> Option<FontSource> {
        self.font_src
            .select_best_match(family_names, properties)
            .ok()
            .map(from_fontkit_handle)
    }

    fn load_font(&mut self, font_src: &FontSource) -> Result<FontId, FontLoadError> {
        if let Some(font_id) = self.loaded_fonts.get(font_src) {
            Ok(*font_id)
        } else {
            let data = std::fs::read(&font_src.path)?;
            let font = FontVec::try_from_vec_and_index(data, font_src.font_index).map_err(|_| FontLoadError::InvalidData)?;
            let id = self.glyph_brush.add_font(font);
            self.loaded_fonts.insert(font_src.clone(), id);
            Ok(id)
        }
    }
}

#[derive(Debug)]
pub(crate) struct FontTex(pub Texture2d);

impl FontTex {
    #[inline]
    pub fn new(display: &glium::Display, (w, h): (u32, u32)) -> Result<Self, TextureCreationError> {
        Texture2d::empty_with_format(display, glium::texture::UncompressedFloatFormat::U8, MipmapsOption::NoMipmap, w, h).map(FontTex)
    }

    #[inline]
    pub fn update(&self, rect: glyph_brush::Rectangle<u32>, data: &[u8]) {
        let rect = glium::Rect {
            left: rect.min[0],
            bottom: rect.min[1], // bottom is the new top
            width: rect.width(),
            height: rect.height(),
        };
        let img = RawImage2d {
            data: Cow::Borrowed(data),
            width: rect.width,
            height: rect.height,
            format: ClientFormat::U8,
        };
        self.0.write(rect, img);
    }
}

impl Deref for FontTex {
    type Target = Texture2d;

    #[inline]
    fn deref(&self) -> &Self::Target {
        &self.0
    }
}

fn to_glium_texture(image: &Image, display: &glium::Display) -> Result<SrgbTexture2d, TextureCreationError> {
    let (width, height) = image.get_size().into();
    match image.get_data() {
        None => SrgbTexture2d::empty(display, width, height),
        Some(ImageData::U8(vec)) => {
            let img = RawImage2d {
                data: Cow::Borrowed(vec),
                width,
                height,
                format: match image.get_format() {
                    PixelFormat::Luma => ClientFormat::U8,
                    PixelFormat::LumaA => ClientFormat::U8U8,
                    PixelFormat::Rgb => ClientFormat::U8U8U8,
                    PixelFormat::Rgba => ClientFormat::U8U8U8U8,
                },
            };
            SrgbTexture2d::with_mipmaps(display, img, MipmapsOption::NoMipmap)
        }
        Some(ImageData::U16(vec)) => {
            let img = RawImage2d {
                data: Cow::Borrowed(vec),
                width,
                height,
                format: match image.get_format() {
                    PixelFormat::Luma => ClientFormat::U16,
                    PixelFormat::LumaA => ClientFormat::U16U16,
                    PixelFormat::Rgb => ClientFormat::U16U16U16,
                    PixelFormat::Rgba => ClientFormat::U16U16U16U16,
                },
            };
            SrgbTexture2d::with_mipmaps(display, img, MipmapsOption::NoMipmap)
        }
        Some(ImageData::U32(vec)) => {
            let img = RawImage2d {
                data: Cow::Borrowed(vec),
                width,
                height,
                format: match image.get_format() {
                    PixelFormat::Luma => ClientFormat::U32,
                    PixelFormat::LumaA => ClientFormat::U32U32,
                    PixelFormat::Rgb => ClientFormat::U32U32U32,
                    PixelFormat::Rgba => ClientFormat::U32U32U32U32,
                },
            };
            SrgbTexture2d::with_mipmaps(display, img, MipmapsOption::NoMipmap)
        }
        Some(ImageData::F32(vec)) => {
            let img = RawImage2d {
                data: Cow::Borrowed(vec),
                width,
                height,
                format: match image.get_format() {
                    PixelFormat::Luma => ClientFormat::F32,
                    PixelFormat::LumaA => ClientFormat::F32F32,
                    PixelFormat::Rgb => ClientFormat::F32F32F32,
                    PixelFormat::Rgba => ClientFormat::F32F32F32F32,
                },
            };
            SrgbTexture2d::with_mipmaps(display, img, MipmapsOption::NoMipmap)
        }
    }
}

fn from_fontkit_handle(handle: font_kit::handle::Handle) -> FontSource {
    match handle {
        font_kit::handle::Handle::Path { path, font_index } => FontSource { path, font_index },
        _ => unimplemented!(), // font selection only returns paths AFAIK
    }
}

fn to_texture_error(error: TextureCreationError) -> TextureError {
    match error {
        TextureCreationError::FormatNotSupported => TextureError::FormatNotSupported,
        TextureCreationError::DimensionsNotSupported => TextureError::DimensionsNotSupported,
        TextureCreationError::TypeNotSupported => TextureError::TypeNotSupported,
    }
}<|MERGE_RESOLUTION|>--- conflicted
+++ resolved
@@ -34,13 +34,9 @@
     pub(crate) texture_map: HashMap<TextureId, SrgbTexture2d>,
     /// Currently loaded fonts.
     loaded_fonts: HashMap<FontSource, FontId>,
-<<<<<<< HEAD
+    /// Text rendering engine.
     pub(crate) glyph_brush: GlyphBrush<RectVertex, Extra, FontVec>,
-=======
-    /// Text rendering engine.
-    pub(crate) glyph_brush: GlyphBrush<TextVertex, Extra, FontVec>,
     /// Font texture cache.
->>>>>>> 69da8495
     pub(crate) font_tex: FontTex,
 }
 
