--- conflicted
+++ resolved
@@ -125,12 +125,8 @@
                                 let vertex_buf = glium::VertexBuffer::new(display, &verts).unwrap();
                                 let uniforms = uniform! {
                                     vp_size: <[f32; 2]>::from(win_size.as_point()),
-<<<<<<< HEAD
-                                    tex: &shared_res.t_white,
-                                    font_tex: shared_res.font_tex.sampled()
-=======
-                                    tex: self.shared_res.font_tex.sampled()
->>>>>>> 69da8495
+                                    tex: &self.shared_res.default_tex,
+                                    font_tex: self.shared_res.font_tex.sampled()
                                         .wrap_function(glium::uniforms::SamplerWrapFunction::Clamp)
                                         .minify_filter(glium::uniforms::MinifySamplerFilter::Nearest)
                                         .magnify_filter(glium::uniforms::MagnifySamplerFilter::Nearest),
